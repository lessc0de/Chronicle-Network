/*
 *     Copyright (C) 2015  higherfrequencytrading.com
 *
 *     This program is free software: you can redistribute it and/or modify
 *     it under the terms of the GNU Lesser General Public License as published by
 *     the Free Software Foundation, either version 3 of the License.
 *
 *     This program is distributed in the hope that it will be useful,
 *     but WITHOUT ANY WARRANTY; without even the implied warranty of
 *     MERCHANTABILITY or FITNESS FOR A PARTICULAR PURPOSE.  See the
 *     GNU Lesser General Public License for more details.
 *
 *     You should have received a copy of the GNU Lesser General Public License
 *     along with this program.  If not, see <http://www.gnu.org/licenses/>.
 */

package net.openhft.performance.tests.vanilla.tcp;

import net.openhft.affinity.AffinitySupport;
import org.jetbrains.annotations.NotNull;

import java.io.Closeable;
import java.io.EOFException;
import java.io.IOException;
import java.net.InetSocketAddress;
import java.net.Socket;
import java.nio.ByteBuffer;
import java.nio.channels.ClosedChannelException;
import java.nio.channels.SocketChannel;
import java.util.Arrays;

/**
 * @author peter.lawrey
 */
/* Both ends are run with -Xmx64m -verbose:gc

///////// EchoServerMain
On a E5-2650 v2 over loopback with onload
Throughput was 2880.4 MB/s
Loop back echo latency was 5.8/6.2 9.6/19.4 23.2us for 50/90 99/99.9 99.99%tile

On an i7-3970X over loopback
Throughput was 3259.0 MB/s
Loop back echo latency was 4.7/5.2 6/7 11/97 us for 50/90 99/99.9 99.99/worst %tile

Two connections
Throughput was 3925.0 MB/s
Loop back echo latency was 6.5/7.3 9/10 13/49 us for 50/90 99/99.9 99.99/worst %tile

Four connections
Throughput was 4109.9 MB/s
Loop back echo latency was 10.9/12.2 18/21 33/425 us for 50/90 99/99.9 99.99/worst %tile

Ten connections
Throughput was 2806.6 MB/s
Loop back echo latency was 40.0/44.9 48/57 366/11880 us for 50/90 99/99.9 99.99/worst %tile

Between two servers via Solarflare with onload on server & client (no minor GCs)
Throughput was 1156.0 MB/s
Loop back echo latency was 12.2/12.5 21/25 28/465 us for 50/90 99/99.9 99.99/worst %tile

Between two servers via Solarflare with onload on client (no minor GCs)
Throughput was 867.5 MB/s
Loop back echo latency was 15.0/15.7 21/27 30/398 us for 50/90 99/99.9 99.99/worst %tile

//////// NettyEchoServer
Between two servers via Solarflare with onload on server & client (16 minor GCs)
Throughput was 968.7 MB/s
Loop back echo latency was 18.4/19.0 26/31 33/1236 us for 50/90 99/99.9 99.99/worst %tile

Between two servers via Solarflare with onload on client (16 minor GCs)
Throughput was 643.6 MB/s
Loop back echo latency was 20.8/21.8 29/34 38/2286 us for 50/90 99/99.9 99.99/worst %tile

*/

public class EchoClientMain {
    public static final int PORT = Integer.getInteger("port", 8007);
    public static final int CLIENTS = Integer.getInteger("clients", 1);
    public static final int TARGET_THROUGHPUT = Integer.getInteger("throughput", 20_000);

    public static void main(@NotNull String... args) throws IOException, InterruptedException {
        AffinitySupport.setAffinity(1L << 3);
        String[] hostnames = args.length > 0 ? args : "localhost".split(",");

        SocketChannel[] sockets = new SocketChannel[CLIENTS];
//        openConnections(hostnames, PORT, sockets);
//        testThroughput(sockets);
//        closeConnections(sockets);
        openConnections(hostnames, PORT, sockets);
<<<<<<< HEAD
        for(int i: new int[] { 100000, 100000, 70000, 50000, 30000, 20000, 10000, 5000})
=======
        for (int i : new int[]{100000, 100000, 70000, 50000, 30000, 20000, 10000, 5000})
>>>>>>> dddf28fa
            testByteLatency(i, sockets);
        closeConnections(sockets);
    }

    private static void openConnections(@NotNull String[] hostname, int port, @NotNull SocketChannel... sockets) throws IOException {
        for (int j = 0; j < sockets.length; j++) {
            sockets[j] = SocketChannel.open(new InetSocketAddress(hostname[j % hostname.length], port));
            sockets[j].socket().setTcpNoDelay(true);
            sockets[j].configureBlocking(false);
        }
    }

    private static void closeConnections(@NotNull SocketChannel... sockets) throws IOException {
        for (Closeable socket : sockets)
            socket.close();
    }

    private static void testThroughput(@NotNull SocketChannel... sockets) throws IOException, InterruptedException {
        System.out.println("Starting throughput test");
        int bufferSize = 32 * 1024;
        ByteBuffer bb = ByteBuffer.allocateDirect(bufferSize);
        int count = 0, window = 2;
        long start = System.nanoTime();
        while (System.nanoTime() - start < 10e9) {
            for (SocketChannel socket : sockets) {
                bb.clear();
                if (socket.write(bb) < 0)
                    throw new AssertionError("Socket " + socket + " unable to write in one go.");
            }
            if (count >= window)
                for (SocketChannel socket : sockets) {
                    bb.clear();
                    while (socket.read(bb) >= 0 && bb.remaining() > 0) ;
                }
            count++;
        }
        for (SocketChannel socket : sockets) {
            try {
                do {
                    bb.clear();
                } while (socket.read(bb) > 0);
            } catch (ClosedChannelException expected) {
            }
        }
        long time = System.nanoTime() - start;
        System.out.printf("Throughput was %.1f MB/s%n", 1e3 * count * bufferSize * sockets.length / time);
    }

    private static void testLatency(int targetThroughput, @NotNull SocketChannel... sockets) throws IOException {
        System.out.println("Starting latency test rate: " + targetThroughput);
        int tests = Math.min(10 * targetThroughput, 1000000);
        long[] times = new long[tests * sockets.length];
        int count = 0;
        int messageLength = 64;
        ByteBuffer bb = ByteBuffer.allocateDirect(messageLength);
        long now = System.nanoTime();
        long rate = (long) (1e9 / targetThroughput);
        for (int i = -20000; i < tests; i++) {
            now += rate;
            while (System.nanoTime() < now)
                ;
            for (SocketChannel socket : sockets) {
                bb.clear();
                bb.putLong(0, messageLength);
                bb.putLong(8, now);
                int toWrite = bb.remaining();
                int len = socket.write(bb);
                if (len < 0)
                    throw new EOFException();
                if (len < toWrite) {
                    System.out.println("Wrote " + len + " of " + toWrite);
                    socket.write(bb);
                }
                if (bb.remaining() > 0)
                    throw new AssertionError("Unable to write in one go.");
            }
            for (SocketChannel socket : sockets) {
                bb.clear();
                while (bb.remaining() > 0)
                    if (socket.read(bb) < 0)
                        throw new AssertionError("Unable to read in one go.");
                if (bb.getLong(0) != messageLength)
                    throw new AssertionError("Not at start of message len " + bb.getLong(0));
                if (bb.getLong(8) != now)
                    throw new AssertionError("Not our message " + bb.getLong(8) + " not " + now);
                if (i >= 0)
                    times[count++] = System.nanoTime() - now;
            }
        }
        Arrays.sort(times);
        System.out.printf("Loop back echo latency was %.1f/%.1f %,d/%,d %,d/%d us for 50/90 99/99.9 99.99/worst %%tile%n",
                times[times.length / 2] / 1e3,
                times[times.length * 9 / 10] / 1e3,
                times[times.length - times.length / 100] / 1000,
                times[times.length - times.length / 1000] / 1000,
                times[times.length - times.length / 10000] / 1000,
                times[times.length - 1] / 1000
        );
    }

    private static void testByteLatency(int targetThroughput, @NotNull SocketChannel... sockets) throws IOException {
<<<<<<< HEAD
        System.out.println("Starting latency test rate: "+targetThroughput);
        int tests = Math.min(18 * targetThroughput, 1000000);
=======
        System.out.println("Starting latency test rate: " + targetThroughput);
        int tests = Math.min(180 * targetThroughput, 10000000);
>>>>>>> dddf28fa
        long[] times = new long[tests * sockets.length];
        int count = 0;
        long now = System.nanoTime();
        long rate = (long) (1e9 / targetThroughput);

        ByteBuffer bb = ByteBuffer.allocateDirect(4);
        bb.putInt(0, 0x12345678);
        SocketChannel socket = sockets[0];

        for (int i = -20000; i < tests; i++) {
            now += rate;
            while (System.nanoTime() < now)
                ;

            bb.position(0);
<<<<<<< HEAD
            while(bb.remaining()>0)
=======
            while (bb.remaining() > 0)
>>>>>>> dddf28fa
                if (socket.write(bb) < 0)
                    throw new EOFException();

            bb.position(0);
<<<<<<< HEAD
            while(bb.remaining()>0)
                if (socket.read(bb) < 0)
                    throw new EOFException();

            if(bb.getInt(0) != 0x12345678)
=======
            while (bb.remaining() > 0)
                if (socket.read(bb) < 0)
                    throw new EOFException();

            if (bb.getInt(0) != 0x12345678)
>>>>>>> dddf28fa
                throw new AssertionError("read error");

            if (i >= 0)
                times[count++] = System.nanoTime() - now;
        }
        Arrays.sort(times);
        System.out.printf("Loop back echo latency was %.1f/%.1f %,d/%,d %,d/%d %,d us for 50/90 99/99.9 99.99/99.999 worst %%tile%n",
                times[times.length / 2] / 1e3,
                times[times.length * 9 / 10] / 1e3,
                times[times.length - times.length / 100] / 1000,
                times[times.length - times.length / 1000] / 1000,
                times[times.length - times.length / 10000] / 1000,
                times[times.length - times.length / 100000] / 1000,
                times[times.length - 1] / 1000
        );
    }
}<|MERGE_RESOLUTION|>--- conflicted
+++ resolved
@@ -88,11 +88,7 @@
 //        testThroughput(sockets);
 //        closeConnections(sockets);
         openConnections(hostnames, PORT, sockets);
-<<<<<<< HEAD
-        for(int i: new int[] { 100000, 100000, 70000, 50000, 30000, 20000, 10000, 5000})
-=======
         for (int i : new int[]{100000, 100000, 70000, 50000, 30000, 20000, 10000, 5000})
->>>>>>> dddf28fa
             testByteLatency(i, sockets);
         closeConnections(sockets);
     }
@@ -194,13 +190,8 @@
     }
 
     private static void testByteLatency(int targetThroughput, @NotNull SocketChannel... sockets) throws IOException {
-<<<<<<< HEAD
-        System.out.println("Starting latency test rate: "+targetThroughput);
-        int tests = Math.min(18 * targetThroughput, 1000000);
-=======
         System.out.println("Starting latency test rate: " + targetThroughput);
         int tests = Math.min(180 * targetThroughput, 10000000);
->>>>>>> dddf28fa
         long[] times = new long[tests * sockets.length];
         int count = 0;
         long now = System.nanoTime();
@@ -216,28 +207,16 @@
                 ;
 
             bb.position(0);
-<<<<<<< HEAD
-            while(bb.remaining()>0)
-=======
             while (bb.remaining() > 0)
->>>>>>> dddf28fa
                 if (socket.write(bb) < 0)
                     throw new EOFException();
 
             bb.position(0);
-<<<<<<< HEAD
-            while(bb.remaining()>0)
-                if (socket.read(bb) < 0)
-                    throw new EOFException();
-
-            if(bb.getInt(0) != 0x12345678)
-=======
             while (bb.remaining() > 0)
                 if (socket.read(bb) < 0)
                     throw new EOFException();
 
             if (bb.getInt(0) != 0x12345678)
->>>>>>> dddf28fa
                 throw new AssertionError("read error");
 
             if (i >= 0)
