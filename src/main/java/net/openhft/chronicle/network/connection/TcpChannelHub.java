--- conflicted
+++ resolved
@@ -1053,15 +1053,13 @@
         return outWire.bytes().readRemaining() == 0;
     }
 
-<<<<<<< HEAD
-=======
+ 
     @Override
     protected boolean threadSafetyCheck(boolean isUsed) {
         // Assume it is thread safe.
         return true;
     }
 
->>>>>>> c3e9fd85
     @FunctionalInterface
     public interface Task {
         void run();
