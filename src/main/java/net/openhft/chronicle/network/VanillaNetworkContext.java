--- conflicted
+++ resolved
@@ -223,12 +223,10 @@
         return (T) this;
     }
 
-<<<<<<< HEAD
-=======
     @Override
     protected boolean threadSafetyCheck(boolean isUsed) {
         // assume thread safe.
         return true;
     }
->>>>>>> c3e9fd85
+
 }