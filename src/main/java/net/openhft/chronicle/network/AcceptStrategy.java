--- conflicted
+++ resolved
@@ -29,16 +29,13 @@
 @FunctionalInterface
 public interface AcceptStrategy extends Marshallable {
 
-<<<<<<< HEAD
+
     AcceptStrategy ACCEPT_ALL = new AcceptStrategy() {
         @Override
         public ChronicleSocketChannel accept(final ChronicleServerSocketChannel ssc) throws IOException {
             return ssc.accept();
         }
     };
-=======
-    AcceptStrategy ACCEPT_ALL = AcceptStrategies.ACCEPT_ALL;
->>>>>>> c3e9fd85
 
     /**
      * Determine whether to accept the incoming connection
