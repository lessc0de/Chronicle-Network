<?xml version="1.0" encoding="UTF-8"?>
<!--
  ~ Copyright 2016 higherfrequencytrading.com
  ~
  ~ Licensed under the Apache License, Version 2.0 (the "License");
  ~ you may not use this file except in compliance with the License.
  ~ You may obtain a copy of the License at
  ~
  ~     http://www.apache.org/licenses/LICENSE-2.0
  ~
  ~ Unless required by applicable law or agreed to in writing, software
  ~ distributed under the License is distributed on an "AS IS" BASIS,
  ~ WITHOUT WARRANTIES OR CONDITIONS OF ANY KIND, either express or implied.
  ~ See the License for the specific language governing permissions and
  ~ limitations under the License.
  -->
<project xmlns:xsi="http://www.w3.org/2001/XMLSchema-instance" xmlns="http://maven.apache.org/POM/4.0.0"
         xsi:schemaLocation="http://maven.apache.org/POM/4.0.0 http://maven.apache.org/xsd/maven-4.0.0.xsd">

    <parent>
        <groupId>net.openhft</groupId>
        <artifactId>java-parent-pom</artifactId>
        <version>1.1.10</version>
        <relativePath />
    </parent>

    <modelVersion>4.0.0</modelVersion>
    <artifactId>chronicle-network</artifactId>
    <version>1.9.0-SNAPSHOT</version>
    <name>OpenHFT/Chronicle-Network</name>
    <description>Chronicle-Network</description>
    <packaging>bundle</packaging>

    <dependencyManagement>
        <dependencies>

            <dependency>
                <groupId>net.openhft</groupId>
                <artifactId>third-party-bom</artifactId>
                <type>pom</type>
                <version>3.6.0-SNAPSHOT</version>
                <scope>import</scope>
            </dependency>

            <dependency>
                <groupId>net.openhft</groupId>
                <artifactId>chronicle-bom</artifactId>
<<<<<<< HEAD
                <version>1.14.37-SNAPSHOT</version>
=======
                <version>1.14.29-SNAPSHOT</version>
>>>>>>> 1a78e721
                <type>pom</type>
                <scope>import</scope>
            </dependency>

        </dependencies>

    </dependencyManagement>

    <dependencies>


        <dependency>
            <groupId>net.openhft</groupId>
            <artifactId>chronicle-core</artifactId>
        </dependency>

        <dependency>
            <groupId>com.intellij</groupId>
            <artifactId>annotations</artifactId>
        </dependency>

        <dependency>
            <groupId>net.openhft</groupId>
            <artifactId>chronicle-threads</artifactId>
        </dependency>

        <dependency>
            <groupId>org.slf4j</groupId>
            <artifactId>slf4j-api</artifactId>
        </dependency>

        <dependency>
            <groupId>net.openhft</groupId>
            <artifactId>chronicle-wire</artifactId>
        </dependency>

        <!-- test dependencies -->

        <dependency>
            <groupId>net.openhft</groupId>
            <artifactId>affinity</artifactId>
            <scope>test</scope>
        </dependency>

        <dependency>
            <groupId>junit</groupId>
            <artifactId>junit</artifactId>
            <scope>test</scope>
        </dependency>

        <dependency>
            <groupId>org.slf4j</groupId>
            <artifactId>slf4j-simple</artifactId>
            <scope>test</scope>
        </dependency>

        <dependency>
            <groupId>org.glassfish.grizzly</groupId>
            <artifactId>grizzly-framework</artifactId>
            <scope>test</scope>
        </dependency>

        <dependency>
            <groupId>uk.co.real-logic</groupId>
            <artifactId>Agrona</artifactId>
            <scope>test</scope>
        </dependency>

        <dependency>
            <groupId>org.apache.mina</groupId>
            <artifactId>mina-core</artifactId>
            <scope>test</scope>
        </dependency>

        <dependency>
            <groupId>io.netty</groupId>
            <artifactId>netty-all</artifactId>
            <scope>test</scope>
        </dependency>
        <dependency>
            <groupId>org.mockito</groupId>
            <artifactId>mockito-core</artifactId>
            <scope>test</scope>
        </dependency>

    </dependencies>

    <build>
        <plugins>

            <plugin>
                <groupId>org.apache.maven.plugins</groupId>
                <artifactId>maven-scm-publish-plugin</artifactId>
                <configuration>
                    <checkoutDirectory>${project.build.directory}/scmpublish/javadoc
                    </checkoutDirectory>
                    <checkinComment>Publishing javadoc for ${project.artifactId}:${project.version}
                    </checkinComment>
                    <content>${project.reporting.outputDirectory}</content>
                    <skipDeletedFiles>true</skipDeletedFiles>
                    <pubScmUrl>scm:git:git@github.com:OpenHFT/Chronicle-Network</pubScmUrl>
                    <scmBranch>gh-pages</scmBranch>
                </configuration>
            </plugin>

            <plugin>
                <groupId>org.apache.maven.plugins</groupId>
                <artifactId>maven-javadoc-plugin</artifactId>
                <configuration>
                    <links>
                        <link>http://openhft.github.io/Java-Lang/apidocs/</link>
                    </links>
                    <excludePackageNames>
                        net.openhft.chronicle.hash.serialization.internal:net.openhft.xstream:net.openhft.xstream.*
                    </excludePackageNames>
                </configuration>
            </plugin>

            <!-- used to allow getClass().getPackage().getImplementationVersion() -->

            <plugin>
                <groupId>org.apache.maven.plugins</groupId>
                <artifactId>maven-jar-plugin</artifactId>
                <version>2.5</version>

                <configuration>
                    <archive>
                        <manifest>
                            <addDefaultImplementationEntries>true</addDefaultImplementationEntries>
                            <addDefaultSpecificationEntries>true</addDefaultSpecificationEntries>
                        </manifest>
                    </archive>
                </configuration>

            </plugin>
            <plugin>
                <groupId>org.apache.maven.plugins</groupId>
                <artifactId>maven-compiler-plugin</artifactId>
                <configuration>
                    <compilerArgument>-Xlint:deprecation</compilerArgument>
                    <source>1.8</source>
                    <target>1.8</target>
                    <encoding>UTF-8</encoding>
                </configuration>
            </plugin>

            <!--
                generate maven dependencies versions file that can be used later
                to install the right bundle in test phase.

                The file is:

                    target/classes/META-INF/maven/dependencies.properties
            -->
            <plugin>
                <groupId>org.apache.servicemix.tooling</groupId>
                <artifactId>depends-maven-plugin</artifactId>
                <executions>
                    <execution>
                        <id>generate-depends-file</id>
                        <goals>
                            <goal>generate-depends-file</goal>
                        </goals>
                    </execution>
                </executions>
            </plugin>
            <plugin>
                <groupId>org.apache.felix</groupId>
                <artifactId>maven-bundle-plugin</artifactId>
                <extensions>true</extensions>
                <configuration>
                    <instructions>
                        <Bundle-SymbolicName>${project.groupId}.${project.artifactId}
                        </Bundle-SymbolicName>
                        <Bundle-Name>OpenHFT :: ${project.artifactId}</Bundle-Name>
                        <Bundle-Version>${project.version}</Bundle-Version>
                        <Export-Package>
                            net.openhft.chronicle.network.*;-noimport:=true
                        </Export-Package>
                    </instructions>
                </configuration>
                <executions>
                    <!--
                      This execution makes sure that the manifest is available
                      when the tests are executed
                    -->
                    <execution>
                        <goals>
                            <goal>manifest</goal>
                        </goals>
                    </execution>
                </executions>
            </plugin>

        </plugins>
    </build>


    <scm>
        <url>scm:git:git@github.com:OpenHFT/Chronicle-Network.git</url>
        <connection>scm:git:git@github.com:OpenHFT/Chronicle-Network.git</connection>
        <developerConnection>scm:git:git@github.com:OpenHFT/Chronicle-Network.git
        </developerConnection>
        <tag>master</tag>
    </scm>

</project><|MERGE_RESOLUTION|>--- conflicted
+++ resolved
@@ -45,11 +45,7 @@
             <dependency>
                 <groupId>net.openhft</groupId>
                 <artifactId>chronicle-bom</artifactId>
-<<<<<<< HEAD
                 <version>1.14.37-SNAPSHOT</version>
-=======
-                <version>1.14.29-SNAPSHOT</version>
->>>>>>> 1a78e721
                 <type>pom</type>
                 <scope>import</scope>
             </dependency>
