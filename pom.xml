<?xml version="1.0" encoding="UTF-8"?>
<!--
  ~ Copyright 2016 chronicle.software
  ~
  ~ Licensed under the Apache License, Version 2.0 (the "License");
  ~ you may not use this file except in compliance with the License.
  ~ You may obtain a copy of the License at
  ~
  ~     http://www.apache.org/licenses/LICENSE-2.0
  ~
  ~ Unless required by applicable law or agreed to in writing, software
  ~ distributed under the License is distributed on an "AS IS" BASIS,
  ~ WITHOUT WARRANTIES OR CONDITIONS OF ANY KIND, either express or implied.
  ~ See the License for the specific language governing permissions and
  ~ limitations under the License.
  -->
<project xmlns="http://maven.apache.org/POM/4.0.0" xmlns:xsi="http://www.w3.org/2001/XMLSchema-instance" xsi:schemaLocation="http://maven.apache.org/POM/4.0.0 http://maven.apache.org/xsd/maven-4.0.0.xsd">

    <modelVersion>4.0.0</modelVersion>

    <parent>
        <groupId>net.openhft</groupId>
        <artifactId>java-parent-pom</artifactId>
        <version>1.1.23</version>
        <relativePath />
    </parent>

    <artifactId>chronicle-network</artifactId>
<<<<<<< HEAD
    <version>2.20.0-SNAPSHOT</version>
=======
    <version>2.19.78-SNAPSHOT</version>
>>>>>>> cc8fb2f8
    <name>OpenHFT/Chronicle-Network</name>
    <description>Chronicle-Network</description>
    <packaging>bundle</packaging>

    <dependencyManagement>
        <dependencies>

            <dependency>
                <groupId>net.openhft</groupId>
                <artifactId>third-party-bom</artifactId>
                <type>pom</type>
                <version>3.19.2</version>
                <scope>import</scope>
            </dependency>

            <dependency>
                <groupId>net.openhft</groupId>
                <artifactId>chronicle-bom</artifactId>
                <version>2.20-SNAPSHOT</version>
                <type>pom</type>
                <scope>import</scope>
            </dependency>

        </dependencies>
    </dependencyManagement>

    <dependencies>

        <dependency>
            <groupId>net.openhft</groupId>
            <artifactId>chronicle-core</artifactId>
        </dependency>

        <dependency>
            <groupId>net.openhft</groupId>
            <artifactId>chronicle-threads</artifactId>
        </dependency>

        <dependency>
            <groupId>org.slf4j</groupId>
            <artifactId>slf4j-api</artifactId>
        </dependency>

        <dependency>
            <groupId>net.openhft</groupId>
            <artifactId>chronicle-wire</artifactId>
        </dependency>

        <dependency>
            <groupId>net.sf.trove4j</groupId>
            <artifactId>core</artifactId>
        </dependency>

        <!-- test dependencies -->

        <dependency>
            <groupId>net.openhft</groupId>
            <artifactId>affinity</artifactId>
            <scope>test</scope>
        </dependency>

        <dependency>
            <groupId>junit</groupId>
            <artifactId>junit</artifactId>
            <scope>test</scope>
        </dependency>

        <dependency>
            <groupId>org.slf4j</groupId>
            <artifactId>slf4j-simple</artifactId>
            <scope>test</scope>
        </dependency>

        <dependency>
            <groupId>org.glassfish.grizzly</groupId>
            <artifactId>grizzly-framework</artifactId>
            <version>2.3.31</version>
            <scope>test</scope>
        </dependency>

        <dependency>
            <groupId>org.apache.mina</groupId>
            <artifactId>mina-core</artifactId>
            <version>2.0.17</version>
            <scope>test</scope>
        </dependency>

        <dependency>
            <groupId>io.netty</groupId>
            <artifactId>netty-all</artifactId>
            <version>5.0.0.Alpha2</version>
            <scope>test</scope>
        </dependency>

        <dependency>
            <groupId>org.mockito</groupId>
            <artifactId>mockito-core</artifactId>
            <scope>test</scope>
        </dependency>

    </dependencies>


    <repositories>
        <repository>
            <id>chronicle-enterprise-snapshots</id>
            <name>Snapshot Repository</name>
            <url>
                https://nexus.chronicle.software/content/repositories/snapshots
            </url>
            <snapshots>
                <enabled>true</enabled>
            </snapshots>
        </repository>
        <repository>
            <id>chronicle-enterprise-release</id>
            <url>
                https://nexus.chronicle.software/content/repositories/releases
            </url>
            <releases>
                <enabled>true</enabled>
            </releases>
        </repository>
    </repositories>


    <build>
        <plugins>

            <plugin>
                <groupId>org.apache.maven.plugins</groupId>
                <artifactId>maven-scm-publish-plugin</artifactId>
                <configuration>
                    <checkoutDirectory>${project.build.directory}/scmpublish/javadoc
                    </checkoutDirectory>
                    <checkinComment>Publishing javadoc for ${project.artifactId}:${project.version}
                    </checkinComment>
                    <content>${project.reporting.outputDirectory}</content>
                    <skipDeletedFiles>true</skipDeletedFiles>
                    <pubScmUrl>scm:git:git@github.com:OpenHFT/Chronicle-Network</pubScmUrl>
                    <scmBranch>gh-pages</scmBranch>
                </configuration>
            </plugin>

            <plugin>
                <groupId>org.apache.maven.plugins</groupId>
                <artifactId>maven-javadoc-plugin</artifactId>
                <configuration>
                    <additionalOptions>-Xdoclint:none</additionalOptions>
                    <additionalJOption>-Xdoclint:none</additionalJOption>
                    <links>
                        <link>http://openhft.github.io/Java-Lang/apidocs/</link>
                    </links>
                    <excludePackageNames>
                        net.openhft.chronicle.hash.serialization.internal:net.openhft.xstream:net.openhft.xstream.*
                    </excludePackageNames>
                </configuration>
            </plugin>

            <!-- used to allow getClass().getPackage().getImplementationVersion() -->
            <plugin>
                <artifactId>maven-surefire-plugin</artifactId>
                <configuration>
                    <forkCount>4</forkCount>
                    <reuseForks>true</reuseForks>
                    <runOrder>hourly</runOrder>
                </configuration>
            </plugin>

            <plugin>
                <groupId>org.apache.maven.plugins</groupId>
                <artifactId>maven-jar-plugin</artifactId>

                <configuration>
                    <archive>
                        <manifest>
                            <addDefaultImplementationEntries>true</addDefaultImplementationEntries>
                            <addDefaultSpecificationEntries>true</addDefaultSpecificationEntries>
                        </manifest>
                    </archive>
                </configuration>

            </plugin>
            <plugin>
                <groupId>org.apache.maven.plugins</groupId>
                <artifactId>maven-compiler-plugin</artifactId>
                <configuration>
                    <compilerArgument>-Xlint:deprecation</compilerArgument>
                    <source>1.8</source>
                    <target>1.8</target>
                    <encoding>UTF-8</encoding>
                </configuration>
            </plugin>

            <!--
                generate maven dependencies versions file that can be used later
                to install the right bundle in test phase.

                The file is:

                    target/classes/META-INF/maven/dependencies.properties
            -->
            <plugin>
                <groupId>org.apache.servicemix.tooling</groupId>
                <artifactId>depends-maven-plugin</artifactId>
                <executions>
                    <execution>
                        <id>generate-depends-file</id>
                        <goals>
                            <goal>generate-depends-file</goal>
                        </goals>
                    </execution>
                </executions>
            </plugin>
            <plugin>
                <groupId>org.apache.felix</groupId>
                <artifactId>maven-bundle-plugin</artifactId>
                <extensions>true</extensions>
                <configuration>
                    <instructions>
                        <Bundle-SymbolicName>${project.groupId}.${project.artifactId}
                        </Bundle-SymbolicName>
                        <Bundle-Name>OpenHFT :: ${project.artifactId}</Bundle-Name>
                        <Bundle-Version>${project.version}</Bundle-Version>
                        <Export-Package>
                            net.openhft.chronicle.network.*;-noimport:=true
                        </Export-Package>
                    </instructions>
                </configuration>
                <executions>
                    <!--
                      This execution makes sure that the manifest is available
                      when the tests are executed
                    -->
                    <execution>
                        <goals>
                            <goal>manifest</goal>
                        </goals>
                    </execution>
                </executions>
            </plugin>

        </plugins>
    </build>

    <scm>
        <url>scm:git:git@github.com:OpenHFT/Chronicle-Network.git</url>
        <connection>scm:git:git@github.com:OpenHFT/Chronicle-Network.git</connection>
        <developerConnection>scm:git:git@github.com:OpenHFT/Chronicle-Network.git
        </developerConnection>
        <tag>master</tag>
    </scm>

</project><|MERGE_RESOLUTION|>--- conflicted
+++ resolved
@@ -22,15 +22,10 @@
         <groupId>net.openhft</groupId>
         <artifactId>java-parent-pom</artifactId>
         <version>1.1.23</version>
-        <relativePath />
     </parent>
 
     <artifactId>chronicle-network</artifactId>
-<<<<<<< HEAD
     <version>2.20.0-SNAPSHOT</version>
-=======
-    <version>2.19.78-SNAPSHOT</version>
->>>>>>> cc8fb2f8
     <name>OpenHFT/Chronicle-Network</name>
     <description>Chronicle-Network</description>
     <packaging>bundle</packaging>
