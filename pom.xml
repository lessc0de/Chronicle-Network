--- conflicted
+++ resolved
@@ -22,18 +22,11 @@
         <groupId>net.openhft</groupId>
         <artifactId>java-parent-pom</artifactId>
         <version>1.1.23</version>
-<<<<<<< HEAD
+        <relativePath/>
     </parent>
 
     <artifactId>chronicle-network</artifactId>
     <version>2.20.0-SNAPSHOT</version>
-=======
-        <relativePath/>
-    </parent>
-
-    <artifactId>chronicle-network</artifactId>
-    <version>2.20.2-SNAPSHOT</version>
->>>>>>> 130fda6b
     <name>OpenHFT/Chronicle-Network</name>
     <description>Chronicle-Network</description>
     <packaging>bundle</packaging>
@@ -81,7 +74,7 @@
             <groupId>net.openhft</groupId>
             <artifactId>chronicle-wire</artifactId>
         </dependency>
-        
+
         <dependency>
             <groupId>net.sf.trove4j</groupId>
             <artifactId>core</artifactId>
