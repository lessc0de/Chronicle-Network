--- conflicted
+++ resolved
@@ -25,11 +25,7 @@
     </parent>
 
     <artifactId>chronicle-network</artifactId>
-<<<<<<< HEAD
-    <version>2.19.49.1-SNAPSHOT</version>
-=======
     <version>2.19.51-SNAPSHOT</version>
->>>>>>> c3e9fd85
     <name>OpenHFT/Chronicle-Network</name>
     <description>Chronicle-Network</description>
     <packaging>bundle</packaging>
