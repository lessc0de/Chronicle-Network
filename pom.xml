<?xml version="1.0" encoding="UTF-8"?>
<!--
  ~     Copyright (C) 2015  higherfrequencytrading.com
  ~
  ~     This program is free software: you can redistribute it and/or modify
  ~     it under the terms of the GNU Lesser General Public License as published by
  ~     the Free Software Foundation, either version 3 of the License.
  ~
  ~     This program is distributed in the hope that it will be useful,
  ~     but WITHOUT ANY WARRANTY; without even the implied warranty of
  ~     MERCHANTABILITY or FITNESS FOR A PARTICULAR PURPOSE.  See the
  ~     GNU Lesser General Public License for more details.
  ~
  ~     You should have received a copy of the GNU Lesser General Public License
  ~     along with this program.  If not, see <http://www.gnu.org/licenses />.
  -->
<project xmlns="http://maven.apache.org/POM/4.0.0" xmlns:xsi="http://www.w3.org/2001/XMLSchema-instance" xsi:schemaLocation="http://maven.apache.org/POM/4.0.0 http://maven.apache.org/xsd/maven-4.0.0.xsd">

    <parent>
        <groupId>net.openhft</groupId>
        <artifactId>java-parent-pom</artifactId>
        <version>1.1.8</version>
        <relativePath />
    </parent>

    <modelVersion>4.0.0</modelVersion>
    <artifactId>chronicle-network</artifactId>
    <version>1.0.36-SNAPSHOT</version>
    <name>OpenHFT/Chronicle-Network</name>
    <description>Chronicle-Network</description>

    <dependencyManagement>
        <dependencies>

            <dependency>
                <groupId>net.openhft</groupId>
                <artifactId>third-party-bom</artifactId>
                <type>pom</type>
                <version>3.4.20</version>
                <scope>import</scope>
            </dependency>

            <dependency>
                <groupId>net.openhft</groupId>
                <artifactId>chronicle-bom</artifactId>
<<<<<<< HEAD
                <version>1.8.16</version>
=======
                <version>1.8.11</version>
>>>>>>> 9e4e48b8
                <type>pom</type>
                <scope>import</scope>
            </dependency>

        </dependencies>

    </dependencyManagement>

    <dependencies>


        <dependency>
            <groupId>org.kohsuke.jetbrains</groupId>
            <artifactId>annotations</artifactId>
        </dependency>

        <dependency>
            <groupId>net.openhft</groupId>
            <artifactId>chronicle-core</artifactId>
        </dependency>

        <dependency>
            <groupId>net.openhft</groupId>
            <artifactId>chronicle-threads</artifactId>
        </dependency>

        <dependency>
            <groupId>net.openhft</groupId>
            <artifactId>chronicle-bytes</artifactId>
        </dependency>

        <dependency>
            <groupId>net.openhft</groupId>
            <artifactId>chronicle-wire</artifactId>
        </dependency>

        <dependency>
            <groupId>org.slf4j</groupId>
            <artifactId>slf4j-api</artifactId>
        </dependency>

        <dependency>
            <groupId>com.intellij</groupId>
            <artifactId>annotations</artifactId>
        </dependency>

        <!-- test dependencies -->

        <dependency>
            <groupId>net.openhft</groupId>
            <artifactId>affinity</artifactId>
            <scope>test</scope>
        </dependency>

        <dependency>
            <groupId>junit</groupId>
            <artifactId>junit</artifactId>
            <scope>test</scope>
        </dependency>

        <dependency>
            <groupId>org.slf4j</groupId>
            <artifactId>slf4j-simple</artifactId>
            <scope>test</scope>
        </dependency>

        <dependency>
            <groupId>org.glassfish.grizzly</groupId>
            <artifactId>grizzly-framework</artifactId>
            <scope>test</scope>
        </dependency>

        <dependency>
            <groupId>uk.co.real-logic</groupId>
            <artifactId>Agrona</artifactId>
            <scope>test</scope>
        </dependency>

        <dependency>
            <groupId>org.apache.mina</groupId>
            <artifactId>mina-core</artifactId>
            <scope>test</scope>
        </dependency>

        <dependency>
            <groupId>io.netty</groupId>
            <artifactId>netty-all</artifactId>
            <scope>test</scope>
        </dependency>

        <dependency>
            <groupId>org.xerial.snappy</groupId>
            <artifactId>snappy-java</artifactId>
        </dependency>


    </dependencies>

    <build>
        <plugins>

            <plugin>
                <groupId>org.apache.maven.plugins</groupId>
                <artifactId>maven-scm-publish-plugin</artifactId>
                <configuration>
                    <checkoutDirectory>${project.build.directory}/scmpublish/javadoc
                    </checkoutDirectory>
                    <checkinComment>Publishing javadoc for ${project.artifactId}:${project.version}
                    </checkinComment>
                    <content>${project.reporting.outputDirectory}</content>
                    <skipDeletedFiles>true</skipDeletedFiles>
                    <pubScmUrl>scm:git:git@github.com:OpenHFT/Chronicle-Network</pubScmUrl>
                    <scmBranch>gh-pages</scmBranch>
                </configuration>
            </plugin>

            <plugin>
                <groupId>org.apache.maven.plugins</groupId>
                <artifactId>maven-javadoc-plugin</artifactId>
                <configuration>
                    <links>
                        <link>http://openhft.github.io/Java-Lang/apidocs/</link>
                    </links>
                    <excludePackageNames>
                        net.openhft.chronicle.hash.serialization.internal:net.openhft.xstream:net.openhft.xstream.*
                    </excludePackageNames>
                </configuration>
            </plugin>

            <!-- used to allow getClass().getPackage().getImplementationVersion() -->

            <plugin>
                <groupId>org.apache.maven.plugins</groupId>
                <artifactId>maven-jar-plugin</artifactId>
                <version>2.5</version>

                <configuration>
                    <archive>
                        <manifest>
                            <addDefaultImplementationEntries>true</addDefaultImplementationEntries>
                            <addDefaultSpecificationEntries>true</addDefaultSpecificationEntries>
                        </manifest>
                    </archive>
                </configuration>

            </plugin>
            <plugin>
                <groupId>org.apache.maven.plugins</groupId>
                <artifactId>maven-compiler-plugin</artifactId>
                <configuration>
                    <compilerArgument>-Xlint:deprecation</compilerArgument>
                    <source>1.8</source>
                    <target>1.8</target>
                    <encoding>UTF-8</encoding>
                </configuration>
            </plugin>

            <!--
                generate maven dependencies versions file that can be used later
                to install the right bundle in test phase.

                The file is:

                    target/classes/META-INF/maven/dependencies.properties
            -->
            <plugin>
                <groupId>org.apache.servicemix.tooling</groupId>
                <artifactId>depends-maven-plugin</artifactId>
                <executions>
                    <execution>
                        <id>generate-depends-file</id>
                        <goals>
                            <goal>generate-depends-file</goal>
                        </goals>
                    </execution>
                </executions>
            </plugin>
            <plugin>
                <groupId>org.apache.felix</groupId>
                <artifactId>maven-bundle-plugin</artifactId>
                <extensions>true</extensions>
                <configuration>
                    <instructions>
                        <Bundle-SymbolicName>${project.groupId}.${project.artifactId}
                        </Bundle-SymbolicName>
                        <Bundle-Name>OpenHFT :: ${project.artifactId}</Bundle-Name>
                        <Bundle-Version>${project.version}</Bundle-Version>
                        <Export-Package>
                            net.openhft.chronicle.network.*
                        </Export-Package>
                    </instructions>
                </configuration>
                <executions>
                    <!--
                      This execution makes sure that the manifest is available
                      when the tests are executed
                    -->
                    <execution>
                        <goals>
                            <goal>manifest</goal>
                        </goals>
                    </execution>
                </executions>
            </plugin>

        </plugins>
    </build>


    <scm>
        <url>scm:git:git@github.com:OpenHFT/Chronicle-Network.git</url>
        <connection>scm:git:git@github.com:OpenHFT/Chronicle-Network.git</connection>
        <developerConnection>scm:git:git@github.com:OpenHFT/Chronicle-Network.git
        </developerConnection>
        <tag>master</tag>
    </scm>

</project><|MERGE_RESOLUTION|>--- conflicted
+++ resolved
@@ -43,11 +43,8 @@
             <dependency>
                 <groupId>net.openhft</groupId>
                 <artifactId>chronicle-bom</artifactId>
-<<<<<<< HEAD
+                <version>1.8.11</version>
                 <version>1.8.16</version>
-=======
-                <version>1.8.11</version>
->>>>>>> 9e4e48b8
                 <type>pom</type>
                 <scope>import</scope>
             </dependency>
